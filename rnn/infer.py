--- conflicted
+++ resolved
@@ -34,12 +34,8 @@
                 x[0, i] = token_map[ctx[k]]
 
         preds = prediction2token(model.predict(x, verbose=0)[0], args.number)
-<<<<<<< HEAD
-        sys.stdout.write("%s\n" % " ".join(repr(p) for p in preds))
+        sys.stdout.write("%s\n" % " ".join("%r@%.3f" % p for p in preds))
         sys.stdout.flush()
-=======
-        sys.stdout.write("%s\n" % " ".join("%r %.3f" % p for p in preds))
->>>>>>> 666fcacd
     backend.clear_session()
 
 if __name__ == "__main__":
